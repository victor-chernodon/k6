/*
 *
 * k6 - a next-generation load testing tool
 * Copyright (C) 2019 Load Impact
 *
 * This program is free software: you can redistribute it and/or modify
 * it under the terms of the GNU Affero General Public License as
 * published by the Free Software Foundation, either version 3 of the
 * License, or (at your option) any later version.
 *
 * This program is distributed in the hope that it will be useful,
 * but WITHOUT ANY WARRANTY; without even the implied warranty of
 * MERCHANTABILITY or FITNESS FOR A PARTICULAR PURPOSE.  See the
 * GNU Affero General Public License for more details.
 *
 * You should have received a copy of the GNU Affero General Public License
 * along with this program.  If not, see <http://www.gnu.org/licenses/>.
 *
 */
package cmd

import (
	"fmt"
	"io/ioutil"
	"os"
	"strings"
	"testing"
	"time"

	"github.com/sirupsen/logrus"
	"github.com/spf13/afero"
	"github.com/spf13/pflag"
	"github.com/stretchr/testify/assert"
	"github.com/stretchr/testify/require"
	null "gopkg.in/guregu/null.v3"

	"github.com/loadimpact/k6/lib"
	"github.com/loadimpact/k6/lib/scheduler"
	"github.com/loadimpact/k6/lib/testutils"
	"github.com/loadimpact/k6/lib/types"
)

// A helper funcion for setting arbitrary environment variables and
// restoring the old ones at the end, usually by deferring the returned callback
//TODO: remove these hacks when we improve the configuration... we shouldn't
// have to mess with the global environment at all...
func setEnv(t *testing.T, newEnv []string) (restoreEnv func()) {
	actuallSetEnv := func(env []string, abortOnSetErr bool) {
		os.Clearenv()
		for _, e := range env {
			val := ""
			pair := strings.SplitN(e, "=", 2)
			if len(pair) > 1 {
				val = pair[1]
			}
			err := os.Setenv(pair[0], val)
			if abortOnSetErr {
				require.NoError(t, err)
			} else if err != nil {
				t.Logf(
					"Received a non-aborting but unexpected error '%s' when setting env.var '%s' to '%s'",
					err, pair[0], val,
				)
			}
		}
	}
	oldEnv := os.Environ()
	actuallSetEnv(newEnv, true)

	return func() {
		actuallSetEnv(oldEnv, false)
	}
}

func verifyOneIterPerOneVU(t *testing.T, c Config) {
	// No config anywhere should result in a 1 VU with a 1 iteration config
	sched := c.Execution[lib.DefaultSchedulerName]
	require.NotEmpty(t, sched)
	require.IsType(t, scheduler.PerVUIteationsConfig{}, sched)
	perVuIters, ok := sched.(scheduler.PerVUIteationsConfig)
	require.True(t, ok)
	assert.Equal(t, null.NewInt(1, false), perVuIters.Iterations)
	assert.Equal(t, null.NewInt(1, false), perVuIters.VUs)
}

func verifySharedIters(vus, iters null.Int) func(t *testing.T, c Config) {
	return func(t *testing.T, c Config) {
		sched := c.Execution[lib.DefaultSchedulerName]
		require.NotEmpty(t, sched)
		require.IsType(t, scheduler.SharedIteationsConfig{}, sched)
		sharedIterConfig, ok := sched.(scheduler.SharedIteationsConfig)
		require.True(t, ok)
		assert.Equal(t, vus, sharedIterConfig.VUs)
		assert.Equal(t, iters, sharedIterConfig.Iterations)
		assert.Equal(t, vus, c.VUs)
		assert.Equal(t, iters, c.Iterations)
	}
}

func verifyConstLoopingVUs(vus null.Int, duration time.Duration) func(t *testing.T, c Config) {
	return func(t *testing.T, c Config) {
		sched := c.Execution[lib.DefaultSchedulerName]
		require.NotEmpty(t, sched)
		require.IsType(t, scheduler.ConstantLoopingVUsConfig{}, sched)
		clvc, ok := sched.(scheduler.ConstantLoopingVUsConfig)
		require.True(t, ok)
		assert.Equal(t, vus, clvc.VUs)
		assert.Equal(t, types.NullDurationFrom(duration), clvc.Duration)
		assert.Equal(t, vus, c.VUs)
		assert.Equal(t, types.NullDurationFrom(duration), c.Duration)
	}
}

func verifyVarLoopingVUs(startVus null.Int, stages []scheduler.Stage) func(t *testing.T, c Config) {
	return func(t *testing.T, c Config) {
		sched := c.Execution[lib.DefaultSchedulerName]
		require.NotEmpty(t, sched)
		require.IsType(t, scheduler.VariableLoopingVUsConfig{}, sched)
		clvc, ok := sched.(scheduler.VariableLoopingVUsConfig)
		require.True(t, ok)
		assert.Equal(t, startVus, clvc.StartVUs)
		assert.Equal(t, startVus, c.VUs)
		assert.Equal(t, stages, clvc.Stages)
		assert.Len(t, c.Stages, len(stages))
		for i, s := range stages {
			assert.Equal(t, s.Duration, c.Stages[i].Duration)
			assert.Equal(t, s.Target, c.Stages[i].Target)
		}
	}
}

// A helper function that accepts (duration in second, VUs) pairs and returns
// a valid slice of stage structs
func buildStages(durationsAndVUs ...int64) []scheduler.Stage {
	l := len(durationsAndVUs)
	if l%2 != 0 {
		panic("wrong len")
	}
	result := make([]scheduler.Stage, 0, l/2)
	for i := 0; i < l; i += 2 {
		result = append(result, scheduler.Stage{
			Duration: types.NullDurationFrom(time.Duration(durationsAndVUs[i]) * time.Second),
			Target:   null.IntFrom(durationsAndVUs[i+1]),
		})
	}
	return result
}

func mostFlagSets() []flagSetInit {
	//TODO: make this unnecessary... currently these are the only commands in which
	// getConsolidatedConfig() is used, but they also have differences in their CLI flags :/
	// sigh... compromises...
	result := []flagSetInit{}
	for i, fsi := range []flagSetInit{runCmdFlagSet, archiveCmdFlagSet, cloudCmdFlagSet} {
		i, fsi := i, fsi // go...
		result = append(result, func() *pflag.FlagSet {
			flags := pflag.NewFlagSet(fmt.Sprintf("superContrivedFlags_%d", i), pflag.ContinueOnError)
			flags.AddFlagSet(rootCmdPersistentFlagSet())
			flags.AddFlagSet(fsi())
			return flags
		})
	}
	return result
}

type file struct {
	filepath, contents string
}

func getFS(files []file) afero.Fs {
	fs := afero.NewMemMapFs()
	for _, f := range files {
		must(afero.WriteFile(fs, f.filepath, []byte(f.contents), 0644)) // modes don't matter in the afero.MemMapFs
	}
	return fs
}

func defaultConfig(jsonConfig string) afero.Fs {
	return getFS([]file{{defaultConfigFilePath, jsonConfig}})
}

type flagSetInit func() *pflag.FlagSet

type opts struct {
	cli    []string
	env    []string
	runner *lib.Options
	fs     afero.Fs

	//TODO: remove this when the configuration is more reproducible and sane...
	// We use a func, because initializing a FlagSet that points to variables
	// actually will change those variables to their default values :| In our
	// case, this happens only some of the time, for global variables that
	// are configurable only via CLI flags, but not environment variables.
	//
	// For the rest, their default value is their current value, since that
	// has been set from the environment variable. That has a bunch of other
	// issues on its own, and the func() doesn't help at all, and we need to
	// use the resetStickyGlobalVars() hack on top of that...
	cliFlagSetInits []flagSetInit
}

func resetStickyGlobalVars() {
	//TODO: remove after fixing the config, obviously a dirty hack
	exitOnRunning = false
	configFilePath = ""
	runType = ""
}

// exp contains the different events or errors we expect our test case to trigger.
// for space and clarity, we use the fact that by default, all of the struct values are false
type exp struct {
	cliParseError      bool
	cliReadError       bool
	consolidationError bool
	derivationError    bool
	validationErrors   bool
	logWarning         bool
}

// A hell of a complicated test case, that still doesn't test things fully...
type configConsolidationTestCase struct {
	options         opts
	expected        exp
	customValidator func(t *testing.T, c Config)
}

func getConfigConsolidationTestCases() []configConsolidationTestCase {
	I := null.IntFrom // shortcut for "Valid" (i.e. user-specified) ints
	// This is a function, because some of these test cases actually need for the init() functions
	// to be executed, since they depend on defaultConfigFilePath
	return []configConsolidationTestCase{
		// Check that no options will result in 1 VU 1 iter value for execution
		{opts{}, exp{}, verifyOneIterPerOneVU},
		// Verify some CLI errors
		{opts{cli: []string{"--blah", "blah"}}, exp{cliParseError: true}, nil},
		{opts{cli: []string{"--duration", "blah"}}, exp{cliParseError: true}, nil},
		{opts{cli: []string{"--iterations", "blah"}}, exp{cliParseError: true}, nil},
		{opts{cli: []string{"--execution", ""}}, exp{cliParseError: true}, nil},
		{opts{cli: []string{"--stage", "10:20s"}}, exp{cliReadError: true}, nil},
		// Check if CLI shortcuts generate correct execution values
		{opts{cli: []string{"--vus", "1", "--iterations", "5"}}, exp{}, verifySharedIters(I(1), I(5))},
		{opts{cli: []string{"-u", "2", "-i", "6"}}, exp{}, verifySharedIters(I(2), I(6))},
		{opts{cli: []string{"-d", "123s"}}, exp{}, verifyConstLoopingVUs(null.NewInt(1, false), 123*time.Second)},
		{opts{cli: []string{"-u", "3", "-d", "30s"}}, exp{}, verifyConstLoopingVUs(I(3), 30*time.Second)},
		{opts{cli: []string{"-u", "4", "--duration", "60s"}}, exp{}, verifyConstLoopingVUs(I(4), 1*time.Minute)},
		{
			opts{cli: []string{"--stage", "20s:10", "-s", "3m:5"}}, exp{},
			verifyVarLoopingVUs(null.NewInt(1, false), buildStages(20, 10, 180, 5)),
		},
		{
			opts{cli: []string{"-s", "1m6s:5", "--vus", "10"}}, exp{},
			verifyVarLoopingVUs(null.NewInt(10, true), buildStages(66, 5)),
		},
		{opts{cli: []string{"-u", "1", "-i", "6", "-d", "10s"}}, exp{}, func(t *testing.T, c Config) {
			verifySharedIters(I(1), I(6))(t, c)
			sharedIterConfig := c.Execution[lib.DefaultSchedulerName].(scheduler.SharedIteationsConfig)
			assert.Equal(t, time.Duration(sharedIterConfig.MaxDuration.Duration), 10*time.Second)
		}},
		// This should get a validation error since VUs are more than the shared iterations
		{opts{cli: []string{"--vus", "10", "-i", "6"}}, exp{validationErrors: true}, verifySharedIters(I(10), I(6))},
		{opts{cli: []string{"-s", "10s:5", "-s", "10s:"}}, exp{validationErrors: true}, nil},
		{opts{fs: defaultConfig(`{"stages": [{"duration": "20s"}], "vus": 10}`)}, exp{validationErrors: true}, nil},
<<<<<<< HEAD
		// These should emit a consolidation error
		{opts{cli: []string{"-u", "1", "-i", "6", "-d", "10s"}}, exp{consolidationError: true}, nil},
		{opts{cli: []string{"-u", "2", "-d", "10s", "-s", "10s:20"}}, exp{consolidationError: true}, nil},
		{opts{cli: []string{"-u", "3", "-i", "5", "-s", "10s:20"}}, exp{consolidationError: true}, nil},
		{opts{cli: []string{"-u", "3", "-d", "0"}}, exp{consolidationError: true}, nil},
		{
			opts{runner: &lib.Options{
				VUs:        null.IntFrom(5),
				Duration:   types.NullDurationFrom(44 * time.Second),
				Iterations: null.IntFrom(10),
			}}, exp{consolidationError: true}, nil,
=======
		// These should emit a warning
		//TODO: in next version, those should be an error
		{opts{cli: []string{"-u", "2", "-d", "10s", "-s", "10s:20"}}, exp{logWarning: true}, nil},
		{opts{cli: []string{"-u", "3", "-i", "5", "-s", "10s:20"}}, exp{logWarning: true}, nil},
		{opts{cli: []string{"-u", "3", "-d", "0"}}, exp{logWarning: true}, nil},
		{
			opts{runner: &lib.Options{
				VUs:      null.IntFrom(5),
				Duration: types.NullDurationFrom(44 * time.Second),
				Stages: []lib.Stage{
					{Duration: types.NullDurationFrom(3 * time.Second), Target: I(20)},
				},
			}}, exp{logWarning: true}, nil,
>>>>>>> c2024159
		},
		{opts{fs: defaultConfig(`{"execution": {}}`)}, exp{logWarning: true}, verifyOneIterPerOneVU},
		// Test if environment variable shortcuts are working as expected
		{opts{env: []string{"K6_VUS=5", "K6_ITERATIONS=15"}}, exp{}, verifySharedIters(I(5), I(15))},
		{opts{env: []string{"K6_VUS=10", "K6_DURATION=20s"}}, exp{}, verifyConstLoopingVUs(I(10), 20*time.Second)},
		{
			opts{env: []string{"K6_STAGES=2m30s:11,1h1m:100"}}, exp{},
			verifyVarLoopingVUs(null.NewInt(1, false), buildStages(150, 11, 3660, 100)),
		},
		{
			opts{env: []string{"K6_STAGES=100s:100,0m30s:0", "K6_VUS=0"}}, exp{},
			verifyVarLoopingVUs(null.NewInt(0, true), buildStages(100, 100, 30, 0)),
		},
		// Test if JSON configs work as expected
		{opts{fs: defaultConfig(`{"iterations": 77, "vus": 7}`)}, exp{}, verifySharedIters(I(7), I(77))},
		{opts{fs: defaultConfig(`wrong-json`)}, exp{consolidationError: true}, nil},
		{opts{fs: getFS(nil), cli: []string{"--config", "/my/config.file"}}, exp{consolidationError: true}, nil},

		// Test combinations between options and levels
		{opts{cli: []string{"--vus", "1"}}, exp{}, verifyOneIterPerOneVU},
		{opts{cli: []string{"--vus", "10"}}, exp{logWarning: true}, verifyOneIterPerOneVU},
		{
			opts{
				fs:  getFS([]file{{"/my/config.file", `{"vus": 8, "duration": "2m"}`}}),
				cli: []string{"--config", "/my/config.file"},
			}, exp{}, verifyConstLoopingVUs(I(8), 120*time.Second),
		},
		{
			opts{
				fs:  defaultConfig(`{"stages": [{"duration": "20s", "target": 20}], "vus": 10}`),
				env: []string{"K6_DURATION=15s"},
				cli: []string{"--stage", ""},
			},
			exp{logWarning: true}, verifyOneIterPerOneVU,
		},
		{
			opts{
				runner: &lib.Options{VUs: null.IntFrom(5), Duration: types.NullDurationFrom(50 * time.Second)},
				cli:    []string{"--stage", "5s:5"},
			},
			exp{}, verifySharedIters(I(5), I(5)),
		},
		{
			opts{
				fs:     defaultConfig(`{"stages": [{"duration": "20s", "target": 10}]}`),
				runner: &lib.Options{VUs: null.IntFrom(5)},
			},
			exp{},
			verifyVarLoopingVUs(I(5), buildStages(20, 10)),
		},
		{
			opts{
				fs:     defaultConfig(`{"stages": [{"duration": "20s", "target": 10}]}`),
				runner: &lib.Options{VUs: null.IntFrom(5)},
				env:    []string{"K6_VUS=15", "K6_ITERATIONS=17"},
			},
<<<<<<< HEAD
			exp{},
			verifySharedIters(I(15), I(17)),
=======
			exp{logWarning: true}, //TODO: this won't be a warning in the next version, but the result will be different
			verifySharedIters(I(15), I(15)),
>>>>>>> c2024159
		},
		{
			opts{
				fs:     defaultConfig(`{"stages": [{"duration": "11s", "target": 11}]}`),
				runner: &lib.Options{VUs: null.IntFrom(22)},
				env:    []string{"K6_VUS=33"},
				cli:    []string{"--stage", "44s:44", "-s", "55s:55"},
			},
			exp{},
			verifyVarLoopingVUs(null.NewInt(33, true), buildStages(44, 44, 55, 55)),
		},

		//TODO: test the future full overwriting of the duration/iterations/stages/execution options
		{
			opts{
				fs: defaultConfig(`{
					"execution": { "someKey": {
						"type": "constant-looping-vus", "vus": 10, "duration": "60s", "gracefulStop": "10s",
						"startTime": "70s", "env": {"test": "mest"}, "exec": "someFunc"
					}}}`),
				env: []string{"K6_ITERATIONS=25"},
				cli: []string{"--vus", "12"},
			},
			exp{}, verifySharedIters(I(12), I(25)),
		},
<<<<<<< HEAD

		//TODO: test manual execution
		//TODO: test execution-segment

=======
		{
			opts{
				fs: defaultConfig(`
					{
						"execution": {
							"default": {
								"type": "constant-looping-vus",
								"vus": 10,
								"duration": "60s"
							}
						},
						"vus": 10,
						"duration": "60s"
					}`,
				),
			},
			exp{}, verifyConstLoopingVUs(I(10), 60*time.Second),
		},
>>>>>>> c2024159
		// Just in case, verify that no options will result in the same 1 vu 1 iter config
		{opts{}, exp{}, verifyOneIterPerOneVU},

		// Test system tags
		{opts{}, exp{}, func(t *testing.T, c Config) {
			assert.Equal(t, lib.GetTagSet(lib.DefaultSystemTagList...), c.Options.SystemTags)
		}},
		{opts{cli: []string{"--system-tags", `""`}}, exp{}, func(t *testing.T, c Config) {
			assert.Equal(t, lib.GetTagSet(), c.Options.SystemTags)
		}},
		{
			opts{runner: &lib.Options{SystemTags: lib.GetTagSet([]string{"proto", "url"}...)}},
			exp{},
			func(t *testing.T, c Config) {
				assert.Equal(t, lib.GetTagSet("proto", "url"), c.Options.SystemTags)
			},
		},
		//TODO: test for differences between flagsets
		//TODO: more tests in general, especially ones not related to execution parameters...
	}
}

func runTestCase(
	t *testing.T,
	testCase configConsolidationTestCase,
	newFlagSet flagSetInit,
	logHook *testutils.SimpleLogrusHook,
) {
	t.Logf("Test with opts=%#v and exp=%#v\n", testCase.options, testCase.expected)
<<<<<<< HEAD
	output := testutils.NewTestOutput(t)
	log.SetOutput(output)
=======
	logrus.SetOutput(testOutput{t})
>>>>>>> c2024159
	logHook.Drain()

	restoreEnv := setEnv(t, testCase.options.env)
	defer restoreEnv()

	flagSet := newFlagSet()
	defer resetStickyGlobalVars()
	flagSet.SetOutput(output)
	//flagSet.PrintDefaults()

	cliErr := flagSet.Parse(testCase.options.cli)
	if testCase.expected.cliParseError {
		require.Error(t, cliErr)
		return
	}
	require.NoError(t, cliErr)

	//TODO: remove these hacks when we improve the configuration...
	var cliConf Config
	if flagSet.Lookup("out") != nil {
		cliConf, cliErr = getConfig(flagSet)
	} else {
		opts, errOpts := getOptions(flagSet)
		cliConf, cliErr = Config{Options: opts}, errOpts
	}
	if testCase.expected.cliReadError {
		require.Error(t, cliErr)
		return
	}
	require.NoError(t, cliErr)

	var runner lib.Runner
	if testCase.options.runner != nil {
		runner = &lib.MiniRunner{Options: *testCase.options.runner}
	}
	if testCase.options.fs == nil {
		t.Logf("Creating an empty FS for this test")
		testCase.options.fs = afero.NewMemMapFs() // create an empty FS if it wasn't supplied
	}

	consolidatedConfig, err := getConsolidatedConfig(testCase.options.fs, cliConf, runner)
	if testCase.expected.consolidationError {
		require.Error(t, err)
		return
	}
	require.NoError(t, err)

	derivedConfig, err := deriveExecutionConfig(consolidatedConfig)
	if testCase.expected.derivationError {
		require.Error(t, err)
		return
	}
	require.NoError(t, err)

	warnings := logHook.Drain()
	if testCase.expected.logWarning {
		assert.NotEmpty(t, warnings)
	} else {
		assert.Empty(t, warnings)
	}

	validationErrors := derivedConfig.Validate()
	if testCase.expected.validationErrors {
		assert.NotEmpty(t, validationErrors)
	} else {
		assert.Empty(t, validationErrors)
	}

	if testCase.customValidator != nil {
		testCase.customValidator(t, derivedConfig)
	}
}

func TestConfigConsolidation(t *testing.T) {
	// This test and its subtests shouldn't be ran in parallel, since they unfortunately have
	// to mess with shared global objects (env vars, variables, the log, ... santa?)
	logHook := testutils.SimpleLogrusHook{HookedLevels: []logrus.Level{logrus.WarnLevel}}
	logrus.AddHook(&logHook)
	logrus.SetOutput(ioutil.Discard)
	defer logrus.SetOutput(os.Stderr)

	for tcNum, testCase := range getConfigConsolidationTestCases() {
		flagSetInits := testCase.options.cliFlagSetInits
		if flagSetInits == nil { // handle the most common case
			flagSetInits = mostFlagSets()
		}
		for fsNum, flagSet := range flagSetInits {
			// I want to paralelize this, but I cannot... due to global variables and other
			// questionable architectural choices... :|
			testCase, flagSet := testCase, flagSet
			t.Run(
				fmt.Sprintf("TestCase#%d_FlagSet#%d", tcNum, fsNum),
				func(t *testing.T) { runTestCase(t, testCase, flagSet, &logHook) },
			)
		}
	}
}<|MERGE_RESOLUTION|>--- conflicted
+++ resolved
@@ -261,24 +261,10 @@
 		{opts{cli: []string{"--vus", "10", "-i", "6"}}, exp{validationErrors: true}, verifySharedIters(I(10), I(6))},
 		{opts{cli: []string{"-s", "10s:5", "-s", "10s:"}}, exp{validationErrors: true}, nil},
 		{opts{fs: defaultConfig(`{"stages": [{"duration": "20s"}], "vus": 10}`)}, exp{validationErrors: true}, nil},
-<<<<<<< HEAD
 		// These should emit a consolidation error
-		{opts{cli: []string{"-u", "1", "-i", "6", "-d", "10s"}}, exp{consolidationError: true}, nil},
-		{opts{cli: []string{"-u", "2", "-d", "10s", "-s", "10s:20"}}, exp{consolidationError: true}, nil},
-		{opts{cli: []string{"-u", "3", "-i", "5", "-s", "10s:20"}}, exp{consolidationError: true}, nil},
-		{opts{cli: []string{"-u", "3", "-d", "0"}}, exp{consolidationError: true}, nil},
-		{
-			opts{runner: &lib.Options{
-				VUs:        null.IntFrom(5),
-				Duration:   types.NullDurationFrom(44 * time.Second),
-				Iterations: null.IntFrom(10),
-			}}, exp{consolidationError: true}, nil,
-=======
-		// These should emit a warning
-		//TODO: in next version, those should be an error
-		{opts{cli: []string{"-u", "2", "-d", "10s", "-s", "10s:20"}}, exp{logWarning: true}, nil},
-		{opts{cli: []string{"-u", "3", "-i", "5", "-s", "10s:20"}}, exp{logWarning: true}, nil},
-		{opts{cli: []string{"-u", "3", "-d", "0"}}, exp{logWarning: true}, nil},
+		{opts{cli: []string{"-u", "2", "-d", "10s", "-s", "10s:20"}}, exp{derivationError: true}, nil},
+		{opts{cli: []string{"-u", "3", "-i", "5", "-s", "10s:20"}}, exp{derivationError: true}, nil},
+		{opts{cli: []string{"-u", "3", "-d", "0"}}, exp{derivationError: true}, nil},
 		{
 			opts{runner: &lib.Options{
 				VUs:      null.IntFrom(5),
@@ -286,8 +272,7 @@
 				Stages: []lib.Stage{
 					{Duration: types.NullDurationFrom(3 * time.Second), Target: I(20)},
 				},
-			}}, exp{logWarning: true}, nil,
->>>>>>> c2024159
+			}}, exp{derivationError: true}, nil,
 		},
 		{opts{fs: defaultConfig(`{"execution": {}}`)}, exp{logWarning: true}, verifyOneIterPerOneVU},
 		// Test if environment variable shortcuts are working as expected
@@ -328,7 +313,7 @@
 				runner: &lib.Options{VUs: null.IntFrom(5), Duration: types.NullDurationFrom(50 * time.Second)},
 				cli:    []string{"--stage", "5s:5"},
 			},
-			exp{}, verifySharedIters(I(5), I(5)),
+			exp{}, verifyVarLoopingVUs(I(5), buildStages(5, 5)),
 		},
 		{
 			opts{
@@ -344,13 +329,8 @@
 				runner: &lib.Options{VUs: null.IntFrom(5)},
 				env:    []string{"K6_VUS=15", "K6_ITERATIONS=17"},
 			},
-<<<<<<< HEAD
 			exp{},
 			verifySharedIters(I(15), I(17)),
-=======
-			exp{logWarning: true}, //TODO: this won't be a warning in the next version, but the result will be different
-			verifySharedIters(I(15), I(15)),
->>>>>>> c2024159
 		},
 		{
 			opts{
@@ -376,31 +356,10 @@
 			},
 			exp{}, verifySharedIters(I(12), I(25)),
 		},
-<<<<<<< HEAD
 
 		//TODO: test manual execution
 		//TODO: test execution-segment
 
-=======
-		{
-			opts{
-				fs: defaultConfig(`
-					{
-						"execution": {
-							"default": {
-								"type": "constant-looping-vus",
-								"vus": 10,
-								"duration": "60s"
-							}
-						},
-						"vus": 10,
-						"duration": "60s"
-					}`,
-				),
-			},
-			exp{}, verifyConstLoopingVUs(I(10), 60*time.Second),
-		},
->>>>>>> c2024159
 		// Just in case, verify that no options will result in the same 1 vu 1 iter config
 		{opts{}, exp{}, verifyOneIterPerOneVU},
 
@@ -430,12 +389,8 @@
 	logHook *testutils.SimpleLogrusHook,
 ) {
 	t.Logf("Test with opts=%#v and exp=%#v\n", testCase.options, testCase.expected)
-<<<<<<< HEAD
 	output := testutils.NewTestOutput(t)
-	log.SetOutput(output)
-=======
-	logrus.SetOutput(testOutput{t})
->>>>>>> c2024159
+	logrus.SetOutput(output)
 	logHook.Drain()
 
 	restoreEnv := setEnv(t, testCase.options.env)
@@ -483,7 +438,8 @@
 	}
 	require.NoError(t, err)
 
-	derivedConfig, err := deriveExecutionConfig(consolidatedConfig)
+	derivedConfig := consolidatedConfig
+	derivedConfig.Options, err = scheduler.DeriveExecutionFromShortcuts(consolidatedConfig.Options)
 	if testCase.expected.derivationError {
 		require.Error(t, err)
 		return
